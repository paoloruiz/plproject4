package fogus.baysick {
  import scala.collection.mutable.HashMap
  import scala.collection.mutable.Stack

  /**
   * Implements a simplified, integer-only, dialect of the BASIC programming
   * language.  It implements a number of the BASIC forms and functions
   * including:
   *
   * <code>LET var := expression</code>
   * <code>PRINT expression [% expression]+</code>
   * <code>INPUT var</code>
   * <code>GOTO number</code>
   * <code>IF expression op expression THEN number</code>
   * <code>SQRT(expression)</code>
   * <code>ABS(expression)</code>
   *
   * It also provides simple math operators <code>* / - +</code> taking the
   * form:
   *
   * <code>expression op expression</code>
   *
   * Also provided are a few relation operators <code>< > <= >= ===</code>
   * taking the same structure as above.
   *
   * Variables are also expressions and are prepended by a single quote
   * (e.g. 'var).
   *
   * The functions below build a map of functions representing the program
   * expressions, variable access, and jumps keyed on the Int line number.
   *
   * @todo
   * 1.  Add GOSUB .. RETURN
   *     +  w/ subroutine map and return stack
   * 2.  Get a life
   *
   * @notes
   * Thanks to Szymon Jachim for the motivation to do this.
   *
   */
  class Baysick {
    abstract sealed class BasicLine
    case class PrintString(num: Int, s: String) extends BasicLine
    case class PrintResult(num:Int, fn:Function0[String]) extends BasicLine
    case class PrintVariable(num: Int, s: Symbol) extends BasicLine
    case class PrintNumber(num: Int, number: BigInt) extends BasicLine
    case class Goto(num: Int, to: Int) extends BasicLine
    case class Input(num: Int, name: Symbol) extends BasicLine
    case class Let(num:Int, fn:Function0[Unit]) extends BasicLine
<<<<<<< HEAD
    case class LetInt(num:Int, fn:Function0[Int]) extends BasicLine
    case class LetString(num:Int, fn:Function0[String]) extends BasicLine
    case class LetFloat(num:Int, fn:Function0[Float]) extends BasicLine
=======
    case class LetInt(num:Int, fn:Function0[Unit]) extends BasicLine
    case class LetString(num:Int, fn:Function0[Unit]) extends BasicLine
>>>>>>> ba402acc
    case class ListAssig(num:Int, fn:Function0[Unit]) extends BasicLine
    case class If(num:Int, fn:Function0[Boolean], thenJmp:Int) extends BasicLine
    case class While(num:Int, fn:Function0[Boolean]) extends BasicLine
    case class EndWhile(num: Int) extends BasicLine 
    case class For(num: Int, v: Symbol, lis:List[Int]) extends BasicLine
    case class EndFor(num: Int) extends BasicLine 
    case class End(num: Int) extends BasicLine

    /**
     * Bindings holds the two types of values provided, atoms and numerics.
     * It takes a type parameter on initialization corresponding to the
     * actual type.
     */
    class Bindings[T,U] {
      val atoms = HashMap[Symbol, T]()
      val numerics = HashMap[Symbol, U]()
      val lists = HashMap[Symbol, List[Int]]()

      /**
       * set uses a little hack to allow the storage of either one type or
       * another, but none other.
       */
      def set[X >: T with U](k:Symbol, v:X) = v match {
        case u:U => numerics(k) = u
        case t:T => atoms(k) = t
        case i:List[Int] => lists(k) = i
      }
      def atom(k:Symbol):T = atoms(k)
      def num(k:Symbol):U = numerics(k)
      def list(k:Symbol):List[Int] = lists(k)

      /**
       * Technically, you can have two variables with the same name with
       * different types at the same time, but for this version that does
       * not come into play.
       */
      def any(k:Symbol):Any = {
        (atoms.get(k), numerics.get(k), lists.get(k)) match {
          case (Some(x), None, None) => x
          case (None, Some(y), None) => y
          case (None, None, Some(z)) => z
          case (None, None, None) => None
          case (Some(x), Some(y), None) => Some(x,y)
          case (Some(x), None, Some(z)) => Some(x,z)
          case (None, Some(y), Some(z)) => Some(y,z)
          case (Some(x), Some(y), Some(z)) => Some(x,y,z)
        }
      }

      def contains(k:Symbol):Boolean = {
        return atoms.contains(k) || numerics.contains(k) || lists.contains(k)
      }
    }

    val lines = new HashMap[Int, BasicLine]
    val binds = new Bindings[String, Int]
    val returnStack = new Stack[Int]

    /**
     * The Assignment class is used by the `symbol2Assignment` implicit to
     * stand-in for a Scala symbol in the LET form.  This class returns
     * a function of () => Unit that does the appropriate binding.
     */
    case class Assignment(sym:Symbol) {
      def :=(v:String):Function0[Unit] = (() => binds.set(sym, v))
      def :=(v:Int):Function0[Unit] = (() => binds.set(sym, v))
      def :=(v:List[Int]):Function0[Unit] = (() => binds.set(sym, v))
      def :=(v:Function0[Int]):Function0[Unit] = (() => binds.set(sym, v()))
      def :=[X: ClassManifest](v:Function0[List[Int]]):Function0[Unit] = (() => binds.set(sym, v()))
    }

    /**
     * The MathFunction class is used by the `symbol2MathFunction` and
     * `fnOfInt2MathFunction` implicits to stand in for Scala symbols and
     * functions of type () => Int, the latter being constructed at run-time.
     */
    case class MathFunction(lhs:Function0[Int]) {
      def *(rhs:Int):Function0[Int] = (() => lhs() * rhs)
      def *(rhs:Function0[Int]):Function0[Int] = (() => lhs() * rhs())
      def /(rhs:Int):Function0[Int] = (() => lhs() / rhs)
      def /(rhs:Function0[Int]):Function0[Int] = (() => lhs() / rhs())
      def +(rhs:Symbol):Function0[Int] = (() => lhs() + binds.num(rhs))
      def +(rhs:Function0[Int]):Function0[Int] = (() => lhs() + rhs())
      def -(rhs:Symbol):Function0[Int] = (() => lhs() - binds.num(rhs))
      def -(rhs:Function0[Int]):Function0[Int] = (() => lhs() - rhs())
    }

    /**
     * The BinaryRelation class is used by the `symbol2BinaryRelation` and
     * `fnOfInt2BinaryRelation` implicits to stand in for Scala symbols and
     * functions of type () => Int, the latter being constructed at run-time.
     */
    case class BinaryRelation(lhs:Function0[Int]) {
      def ===(rhs:Int):Function0[Boolean] = (() => lhs()  == rhs)
      def <=(rhs:Int):Function0[Boolean] = (() => lhs() <= rhs)
      def <=(rhs:Symbol):Function0[Boolean] = (() => lhs() <= binds.num(rhs))
      def >=(rhs:Int):Function0[Boolean] = (() => lhs() >= rhs)
      def >=(rhs:Symbol):Function0[Boolean] = (() => lhs() >= binds.num(rhs))
      def <(rhs:Int):Function0[Boolean] = (() => lhs() < rhs)
      def >(rhs:Int):Function0[Boolean] = (() => lhs() > rhs)
    }

    /**
     * Branch provides the THEN part of an IF form which creates the If class
     * with the appropriate branching components.
     *
     * @arg num The line number of the IF form
     * @arg fn  The boolean function determining where the branch goes
     * @arg loc The THEN jump line number
     *
     */
    case class Branch(num:Int, fn:Function0[Boolean]) {
      def THEN(loc:Int) = lines(num) = If(num, fn, loc)
    }

    case class ForLoop(num:Int, v:Symbol) {
      def IN(lis:Symbol) = lines(num) = For(num, v, castList(binds.any(lis)))
      def IN(lis:Function0[List[Int]]) = lines(num) = For(num, v, lis())
    }

    case class WhileLoop(num:Int, fn:Function0[Boolean]) {
      lines(num) = While(num, fn)
    }

    def stringify(x:Any*):String = x.mkString("")

    /**
     * Appendr allows for the stringing together of expressions using the
     * `%` function.
     */
    case class Appendr(lhs:Any) {
      /**
       * <code>appendage</code> refers to the LHS value to be appended, <b>at
       * runtime</b>.  This is done, by setting it to a function which performs
       * lookups (for symbols) and toString conversion.
       *
       */
      var appendage = lhs match {
        case sym:Symbol => (() => binds.any(sym).toString)
        case fn:Function0[Any] => fn
        case _ => (() => lhs.toString)
      }

      def %(rhs:Any):Function0[String] = {
        /**
         * Check the type of the RHS.  For symbols, do a lookup, then
         * concatenate it to the result of the appendage function.
         */
        (() => rhs match {
          case sym:Symbol => stringify(appendage(), binds.any(sym))
          case fn:Function0[Any] => stringify(appendage(), fn())
          case _ => stringify(appendage(), rhs)
        })
      }
    }

    /**
     * Math Functions
     */
    def SQRT(i:Int):Function0[Int] = (() => Math.sqrt(i.intValue).intValue)
    def SQRT(s:Symbol):Function0[Int] = (() => Math.sqrt(binds.num(s)).intValue)
    def ABS(i:Int):Function0[Int] = (() => Math.abs(i))
    def ABS(s:Symbol):Function0[Int] = (() => Math.abs(binds.num(s)))

    /**
     * List Functions
     */
    def RANGE(s:Int,e:Int):Function0[List[Int]] = (() => List.range(s.intValue, e.intValue))
    def RANGE(s:Symbol,e:Int):Function0[List[Int]] = (() => List.range(binds.num(s).intValue, e.intValue))
    def RANGE(s:Int,e:Symbol):Function0[List[Int]] = (() => List.range(s.intValue, binds.num(e).intValue))
    def RANGE(s:Symbol,e:Symbol):Function0[List[Int]] = (() => List.range(binds.num(s).intValue, binds.num(e).intValue))
    
    def RUN() = gotoLine(lines.keys.toList.sortWith((l,r) => l < r).head)

    /**
     * LineBuilder is the jump off point for the line number syntax of
     * BASIC expressions.  Simply put, the `int2LineBuilder` implict
     * puts an instance of this class in place when it finds an Int
     * followed by one of the provided methods.  That is, this *only* handles
     * the forms that follow a line number and no other forms.  If you need to
     * add new functions that can be put elsewhere, then follow the form
     * used by SQRT and ABS.  For functions that can go *anywhere*, they should
     * be handled here and as separate functions as SQRT.
     */
    case class LineBuilder(num: Int) {
      def ENDWHILE() = lines(num) = EndWhile(num)
      def ENDFOR() = lines(num) = EndFor(num)
      def END() = lines(num) = End(num)
      object PRINT {
        def apply(str:String) = lines(num) = PrintString(num, str)
        def apply(number: BigInt) = lines(num) = PrintNumber(num, number)
        def apply(s: Symbol) = lines(num) = PrintVariable(num, s)
        def apply(fn:Function0[String]) = lines(num) = PrintResult(num, fn)
      }

      object INPUT {
        def apply(name: Symbol) = lines(num) = Input(num, name)
      }

      object LET {
        def apply(fn:Function0[Unit]) = lines(num) = Let(num, fn)
      }

      object INT {
        def apply(fn:Function0[Unit]) = lines(num) = LetInt(num, fn)
      }

      object STRING {
        def apply(fn:Function0[Unit]) = lines(num) = LetString(num, fn)
      }

<<<<<<< HEAD
      object FLOAT {
        def apply(fn:Function0[Float]) = lines(num) = LetFloat(num, fn)
      }

=======
>>>>>>> ba402acc
      object GOTO {
        def apply(to: Int) = lines(num) = Goto(num, to)
      }

      object IF {
        def apply(fn:Function0[Boolean]) = Branch(num, fn)
      }

      object WHILE {
        def apply(fn:Function0[Boolean]) = WhileLoop(num, fn)
      }

      object FOR {
        def apply(v:Symbol) = ForLoop(num, v) 
      }
     
      object LIST {
        def apply(fn:Function0[Unit]) = lines(num) = ListAssig(num, fn)
      }
    }
    
    private def castList(g:Any):List[Int] = {
      println(g)
      g match {
        case g2: List[Int] => return g2
        case _ => return List()
      }
    }

    private def whileLoopDone(line: Int, stackSize: Int) {
      lines(line) match {
        case While(_, fn:Function0[Boolean]) => {
          whileLoopDone(line + 10, stackSize + 1)
          return
        }
        case EndWhile(_) => {
          if (stackSize == 0) {
            gotoLine(line + 10)
            return
          } else {
            whileLoopDone(line + 10, stackSize -1)
          }
        }
        case _ => {
          whileLoopDone(line + 10, stackSize) 
        }
      }
    }
    
    private def forLoopDone(line: Int, stackSize: Int) {
      lines(line) match {
        case For(_, a:Any, b:Any) => {
          forLoopDone(line + 10, stackSize + 1)
          return
        }
        case EndFor(_) => {
          if (stackSize == 0) {
            gotoLine(line + 10)
            return
          } else {
            forLoopDone(line + 10, stackSize -1)
          }
        }
        case _ => {
          forLoopDone(line + 10, stackSize) 
        }
      }
    }
    
    private def whileLoopStart(line: Int, stackSize: Int) {
      lines(line) match {
        case EndWhile(_) => {
          whileLoopStart(line - 10, stackSize + 1)
          return
        }
        case While(_, fn:Function0[Boolean]) => {
          if (stackSize == 0) {
            gotoLine(line)
            return
          } else {
            whileLoopStart(line - 10, stackSize - 1)
          }
        }
        case _ => {
          whileLoopStart(line - 10, stackSize)
        }
      }
    }

    /**
     * This is the runtime evaluator of the built Scala classes from the
     * original BASIC forms.  Currently, lines can only be incremented by
     * 10, otherwise you program might not act the way you expect.
     */
    private def gotoLine(line: Int) {
      lines(line) match {
        case PrintNumber(_, number:BigInt) => {
          println(number)
          gotoLine(line + 10)
        }
        case PrintString(_, s:String) => {
          println(s)
          gotoLine(line + 10)
        }
        case PrintResult(_, fn:Function0[String]) => {
          println(fn())
          gotoLine(line + 10)
        }
        case PrintVariable(_, s:Symbol) => {
          println(binds.any(s))
          gotoLine(line + 10)
        }
        case Input(_, name) => {
          var entry = readLine

          // Temporary hack
          try {
            binds.set(name, java.lang.Integer.parseInt(entry))
          }
          catch {
            case _ => binds.set(name, entry)
          }

          gotoLine(line + 10)
        }
        case Let(_, fn:Function0[Unit]) => {
          fn()
          gotoLine(line + 10)
        }
        case LetInt(_, fn:Function0[Int]) => {
          fn()
          gotoLine(line + 10)
        }
        case LetString(_, fn:Function0[String]) => {
<<<<<<< HEAD
          fn()
          gotoLine(line + 10)
        }
        case LetFloat(_, fn:Function0[Float]) => {
=======
>>>>>>> ba402acc
          fn()
          gotoLine(line + 10)
        }
        case ListAssig(_, fn:Function0[Unit]) => {
          fn()
          gotoLine(line + 10)
        }
        case If(_, fn:Function0[Boolean], thenJmp:Int) => {
          if(fn()) {
            gotoLine(thenJmp)
          }
          else {
            gotoLine(line + 10)
          }
        }
        case While(_, fn:Function0[Boolean]) => {
          if(fn()) {
            gotoLine(line + 10)
          }
          else {
            whileLoopDone(line + 10, 0)
          }
        }
        case EndWhile(_) => {
          whileLoopStart(line - 10, 0)
        }
        case For(_, v:Symbol, fn:Function0[List[Int]]) => {
          val forlist = fn()
          if (0 >= forlist.length) {
            forLoopDone(line+10, 0)
          }
          else {
            for (i <- 0 to forlist.length-1) {
              binds.set(v, forlist(i))
              gotoLine(line + 10)
            }
            forLoopDone(line+10, 0)
          }
        }
        case For(_, v:Symbol, forlist:List[Int]) => {
          if (0 >= forlist.length) {
            forLoopDone(line+10, 0)
          }
          else {
            for (i <- 0 to forlist.length-1) {
              binds.set(v, forlist(i))
              gotoLine(line + 10)
            }
            forLoopDone(line+10, 0)
          }
        }
        case EndFor(_) => {
          return
        }
        case Goto(_, to) => gotoLine(to)
        case End(_) => {
          println()
          println("BREAK IN LINE " + line)
        }
      }
    }

    implicit def int2LineBuilder(i: Int) = LineBuilder(i)
    implicit def toAppendr(key:Any) = Appendr(key)
    implicit def symbol2Assignment(sym:Symbol) = Assignment(sym)
    implicit def symbol2BinaryRelation(sym:Symbol) = BinaryRelation(() => binds.num(sym))
    implicit def fnOfInt2BinaryRelation(fn:Function0[Int]) = BinaryRelation(fn)
    implicit def symbol2MathFunction(sym:Symbol) = MathFunction(() => binds.num(sym))
    implicit def fnOfInt2MathFunction(fn:Function0[Int]) = MathFunction(fn)
  }
}<|MERGE_RESOLUTION|>--- conflicted
+++ resolved
@@ -47,14 +47,9 @@
     case class Goto(num: Int, to: Int) extends BasicLine
     case class Input(num: Int, name: Symbol) extends BasicLine
     case class Let(num:Int, fn:Function0[Unit]) extends BasicLine
-<<<<<<< HEAD
     case class LetInt(num:Int, fn:Function0[Int]) extends BasicLine
     case class LetString(num:Int, fn:Function0[String]) extends BasicLine
     case class LetFloat(num:Int, fn:Function0[Float]) extends BasicLine
-=======
-    case class LetInt(num:Int, fn:Function0[Unit]) extends BasicLine
-    case class LetString(num:Int, fn:Function0[Unit]) extends BasicLine
->>>>>>> ba402acc
     case class ListAssig(num:Int, fn:Function0[Unit]) extends BasicLine
     case class If(num:Int, fn:Function0[Boolean], thenJmp:Int) extends BasicLine
     case class While(num:Int, fn:Function0[Boolean]) extends BasicLine
@@ -266,13 +261,10 @@
         def apply(fn:Function0[Unit]) = lines(num) = LetString(num, fn)
       }
 
-<<<<<<< HEAD
       object FLOAT {
         def apply(fn:Function0[Float]) = lines(num) = LetFloat(num, fn)
       }
 
-=======
->>>>>>> ba402acc
       object GOTO {
         def apply(to: Int) = lines(num) = Goto(num, to)
       }
@@ -407,13 +399,10 @@
           gotoLine(line + 10)
         }
         case LetString(_, fn:Function0[String]) => {
-<<<<<<< HEAD
           fn()
           gotoLine(line + 10)
         }
         case LetFloat(_, fn:Function0[Float]) => {
-=======
->>>>>>> ba402acc
           fn()
           gotoLine(line + 10)
         }
